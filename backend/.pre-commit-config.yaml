# See https://pre-commit.com for more information
# See https://pre-commit.com/hooks.html for more hooks
repos:
  - repo: https://github.com/pre-commit/pre-commit-hooks
    rev: v3.2.0
    hooks:
      - id: end-of-file-fixer
      - id: check-yaml
      - id: check-added-large-files
<<<<<<< HEAD
  - repo: local
    hooks:
      - id: poetry-pytest
        name: Run pytest with Poetry
        entry: poetry run --directory backend pytest
        language: system
        pass_filenames: false
        always_run: true
        files: ^backend/
=======
  # - repo: local
  #   hooks:
  #     - id: poetry-pytest
  #       name: Run pytest with Poetry
  #       entry: poetry run --directory backend pytest
  #       language: system
  #       pass_filenames: false
  #       always_run: true
  #       files: ^backend/
  #     # - id: poetry-pyright
  #     #   name: Run pyright with Poetry
  #     #   entry: poetry run --directory backend pyright
  #     #   language: system
  #     #   pass_filenames: false
  #     #   always_run: true
  #     #   files: ^backend/
>>>>>>> b9076120
<|MERGE_RESOLUTION|>--- conflicted
+++ resolved
@@ -7,17 +7,6 @@
       - id: end-of-file-fixer
       - id: check-yaml
       - id: check-added-large-files
-<<<<<<< HEAD
-  - repo: local
-    hooks:
-      - id: poetry-pytest
-        name: Run pytest with Poetry
-        entry: poetry run --directory backend pytest
-        language: system
-        pass_filenames: false
-        always_run: true
-        files: ^backend/
-=======
   # - repo: local
   #   hooks:
   #     - id: poetry-pytest
@@ -33,5 +22,4 @@
   #     #   language: system
   #     #   pass_filenames: false
   #     #   always_run: true
-  #     #   files: ^backend/
->>>>>>> b9076120
+  #     #   files: ^backend/