<<<<<<< HEAD
FROM python:slim-bookworm
=======
FROM python:3.12.3-slim-bullseye
>>>>>>> b9076120

ENV POETRY_VERSION 1.7.1

# Install system dependencies
RUN pip install "poetry==$POETRY_VERSION"

# Set work directory
WORKDIR /app

# Copy only requirements to cache them in docker layer
COPY poetry.lock pyproject.toml /app/

# Disable the creation of virtual environments
RUN poetry config virtualenvs.create false

# Install dependencies
RUN poetry install

# Copy the current directory contents into the container at /app
COPY ./ /app/<|MERGE_RESOLUTION|>--- conflicted
+++ resolved
@@ -1,8 +1,4 @@
-<<<<<<< HEAD
-FROM python:slim-bookworm
-=======
 FROM python:3.12.3-slim-bullseye
->>>>>>> b9076120
 
 ENV POETRY_VERSION 1.7.1
 
