import { useRef, useState } from "react";
import ImageUpload from "./components/ImageUpload";
import CodePreview from "./components/CodePreview";
import Preview from "./components/Preview";
import { CodeGenerationParams, generateCode } from "./generateCode";
import Spinner from "./components/Spinner";
import classNames from "classnames";
import {
  FaCode,
  FaDesktop,
  FaDownload,
  FaMobile,
  FaUndo,
} from "react-icons/fa";

import { Switch } from "./components/ui/switch";
import { Button } from "@/components/ui/button";
import { Textarea } from "@/components/ui/textarea";
import { Tabs, TabsContent, TabsList, TabsTrigger } from "./components/ui/tabs";
import SettingsDialog from "./components/SettingsDialog";
import {
  Settings,
  EditorTheme,
  AppState,
  CSSOption,
  OutputSettings,
  JSFrameworkOption,
} from "./types";
import { IS_RUNNING_ON_CLOUD } from "./config";
import { PicoBadge } from "./components/PicoBadge";
import { OnboardingNote } from "./components/OnboardingNote";
import { usePersistedState } from "./hooks/usePersistedState";
import { UrlInputSection } from "./components/UrlInputSection";
import TermsOfServiceDialog from "./components/TermsOfServiceDialog";
import html2canvas from "html2canvas";
import { USER_CLOSE_WEB_SOCKET_CODE } from "./constants";
import CodeTab from "./components/CodeTab";
import OutputSettingsSection from "./components/OutputSettingsSection";

function App() {
  const [appState, setAppState] = useState<AppState>(AppState.INITIAL);
  const [generatedCode, setGeneratedCode] = useState<string>("");
  const [referenceImages, setReferenceImages] = useState<string[]>([]);
  const [executionConsole, setExecutionConsole] = useState<string[]>([]);
  const [updateInstruction, setUpdateInstruction] = useState("");
  const [history, setHistory] = useState<string[]>([]);
  const [settings, setSettings] = usePersistedState<Settings>(
    {
      openAiApiKey: null,
      screenshotOneApiKey: null,
      isImageGenerationEnabled: true,
      editorTheme: EditorTheme.COBALT,
      isTermOfServiceAccepted: false,
      accessCode: null,
    },
    "setting"
  );
  const [outputSettings, setOutputSettings] = useState<OutputSettings>({
    css: CSSOption.TAILWIND,
    js: JSFrameworkOption.NO_FRAMEWORK,
  });
  const [shouldIncludeResultImage, setShouldIncludeResultImage] =
    useState<boolean>(false);

  const wsRef = useRef<WebSocket>(null);

  const takeScreenshot = async (): Promise<string> => {
    const iframeElement = document.querySelector(
      "#preview-desktop"
    ) as HTMLIFrameElement;
    if (!iframeElement?.contentWindow?.document.body) {
      return "";
    }

    const canvas = await html2canvas(iframeElement.contentWindow.document.body);
    const png = canvas.toDataURL("image/png");
    return png;
  };

  const downloadCode = () => {
    // Create a blob from the generated code
    const blob = new Blob([generatedCode], { type: "text/html" });
    const url = URL.createObjectURL(blob);

    // Create an anchor element and set properties for download
    const a = document.createElement("a");
    a.href = url;
    a.download = "index.html"; // Set the file name for download
    document.body.appendChild(a); // Append to the document
    a.click(); // Programmatically click the anchor to trigger download

    // Clean up by removing the anchor and revoking the Blob URL
    document.body.removeChild(a);
    URL.revokeObjectURL(url);
  };

  const reset = () => {
    setAppState(AppState.INITIAL);
    setGeneratedCode("");
    setReferenceImages([]);
    setExecutionConsole([]);
    setHistory([]);
  };

  const stop = () => {
    wsRef.current?.close?.(USER_CLOSE_WEB_SOCKET_CODE);
    // make sure stop can correct the state even if the websocket is already closed
    setAppState(AppState.CODE_READY);
  };

  function doGenerateCode(params: CodeGenerationParams) {
    setExecutionConsole([]);
    setAppState(AppState.CODING);

    // Merge settings with params
    const updatedParams = { ...params, ...settings, outputSettings };

    generateCode(
      wsRef,
      updatedParams,
      (token) => setGeneratedCode((prev) => prev + token),
      (code) => setGeneratedCode(code),
      (line) => setExecutionConsole((prev) => [...prev, line]),
      () => setAppState(AppState.CODE_READY)
    );
  }

  // Initial version creation
  function doCreate(referenceImages: string[]) {
    // Reset any existing state
    reset();

    setReferenceImages(referenceImages);
    if (referenceImages.length > 0) {
      doGenerateCode({
        generationType: "create",
        image: referenceImages[0],
      });
    }
  }

  // Subsequent updates
  async function doUpdate() {
    const updatedHistory = [...history, generatedCode, updateInstruction];
    if (shouldIncludeResultImage) {
      const resultImage = await takeScreenshot();
      doGenerateCode({
        generationType: "update",
        image: referenceImages[0],
        resultImage: resultImage,
        history: updatedHistory,
      });
    } else {
      doGenerateCode({
        generationType: "update",
        image: referenceImages[0],
        history: updatedHistory,
      });
    }

    setHistory(updatedHistory);
    setGeneratedCode("");
    setUpdateInstruction("");
  }

  const handleTermDialogOpenChange = (open: boolean) => {
    setSettings((s) => ({
      ...s,
      isTermOfServiceAccepted: !open,
    }));
  };

    <div className="mt-2 dark:bg-black dark:text-white">
      {IS_RUNNING_ON_CLOUD && <PicoBadge settings={settings} />}
      {IS_RUNNING_ON_CLOUD && (
        <TermsOfServiceDialog
          open={!settings.isTermOfServiceAccepted}
          onOpenChange={handleTermDialogOpenChange}
        />
      )}
      <div className="lg:fixed lg:inset-y-0 lg:z-40 lg:flex lg:w-96 lg:flex-col">
        <div className="flex grow flex-col gap-y-2 overflow-y-auto border-r border-gray-200 bg-white px-6 dark:bg-zinc-950 dark:text-white">
          <div className="flex items-center justify-between mt-10 mb-2">
            <h1 className="text-2xl ">Screenshot to Code</h1>
            <SettingsDialog settings={settings} setSettings={setSettings} />
          </div>

          <OutputSettingsSection
            outputSettings={outputSettings}
            setOutputSettings={setOutputSettings}
            shouldDisableUpdates={
              appState === AppState.CODING || appState === AppState.CODE_READY
            }
          />

          {IS_RUNNING_ON_CLOUD &&
            !(settings.openAiApiKey || settings.accessCode) && (
              <OnboardingNote />
            )}

          {(appState === AppState.CODING ||
            appState === AppState.CODE_READY) && (
            <>
              {/* Show code preview only when coding */}
              {appState === AppState.CODING && (
                <div className="flex flex-col">
                  <div className="flex items-center gap-x-1">
                    <Spinner />
                    {executionConsole.slice(-1)[0]}
                  </div>
                  <div className="flex mt-4 w-full">
<<<<<<< HEAD
                    <Button
                      onClick={stop}
                      className="w-full dark:text-white dark:bg-gray-700"
                    >
=======
                    <Button onClick={stop} className="w-full dark:text-white dark:bg-gray-700">
>>>>>>> f4ecafad
                      Stop
                    </Button>
                  </div>
                  <CodePreview code={generatedCode} />
                </div>
              )}

              {appState === AppState.CODE_READY && (
                <div>
                  <div className="grid w-full gap-2">
                    <Textarea
                      placeholder="Tell the AI what to change..."
                      onChange={(e) => setUpdateInstruction(e.target.value)}
                      value={updateInstruction}
                    />
                    <div className="flex justify-between items-center gap-x-2">
                      <div className="font-500 text-xs text-slate-700 dark:text-white">
                        Include screenshot of current version?
                      </div>
                      <Switch
                        checked={shouldIncludeResultImage}
                        onCheckedChange={setShouldIncludeResultImage}
                        className="dark:bg-gray-700"
                      />
                    </div>
<<<<<<< HEAD
                    <Button
=======
                    <Button 
>>>>>>> f4ecafad
                      onClick={doUpdate}
                      className="dark:text-white dark:bg-gray-700"
                    >
                      Update
                    </Button>
                  </div>
                  <div className="flex items-center gap-x-2 mt-2">
                    <Button
                      onClick={downloadCode}
                      className="flex items-center gap-x-2 dark:text-white dark:bg-gray-700"
                    >
                      <FaDownload /> Download
                    </Button>
                    <Button
                      onClick={reset}
                      className="flex items-center gap-x-2 dark:text-white dark:bg-gray-700"
                    >
                      <FaUndo />
                      Reset
                    </Button>
                  </div>
                </div>
              )}

              {/* Reference image display */}
              <div className="flex gap-x-2 mt-2">
                <div className="flex flex-col">
                  <div
                    className={classNames({
                      "scanning relative": appState === AppState.CODING,
                    })}
                  >
                    <img
                      className="w-[340px] border border-gray-200 rounded-md"
                      src={referenceImages[0]}
                      alt="Reference"
                    />
                  </div>
                  <div className="text-gray-400 uppercase text-sm text-center mt-1">
                    Original Screenshot
                  </div>
                </div>
                <div className="bg-gray-400 px-4 py-2 rounded text-sm hidden">
                  <h2 className="text-lg mb-4 border-b border-gray-800">
                    Console
                  </h2>
                  {executionConsole.map((line, index) => (
                    <div
                      key={index}
                      className="border-b border-gray-400 mb-2 text-gray-600 font-mono"
                    >
                      {line}
                    </div>
                  ))}
                </div>
              </div>
            </>
          )}
        </div>
      </div>

      <main className="py-2 lg:pl-96">
        {appState === AppState.INITIAL && (
          <div className="flex flex-col justify-center items-center gap-y-10">
            <ImageUpload setReferenceImages={doCreate} />
            <UrlInputSection
              doCreate={doCreate}
              screenshotOneApiKey={settings.screenshotOneApiKey}
            />
          </div>
        )}

        {(appState === AppState.CODING || appState === AppState.CODE_READY) && (
          <div className="ml-4">
            <Tabs defaultValue="desktop">
              <div className="flex justify-end mr-8 mb-4">
                <TabsList>
                  <TabsTrigger value="desktop" className="flex gap-x-2">
                    <FaDesktop /> Desktop
                  </TabsTrigger>
                  <TabsTrigger value="mobile" className="flex gap-x-2">
                    <FaMobile /> Mobile
                  </TabsTrigger>
                  <TabsTrigger value="code" className="flex gap-x-2">
                    <FaCode />
                    Code
                  </TabsTrigger>
                </TabsList>
              </div>
              <TabsContent value="desktop">
                <Preview code={generatedCode} device="desktop" />
              </TabsContent>
              <TabsContent value="mobile">
                <Preview code={generatedCode} device="mobile" />
              </TabsContent>
              <TabsContent value="code">
                <CodeTab
                  code={generatedCode}
                  setCode={setGeneratedCode}
                  settings={settings}
                />
              </TabsContent>
            </Tabs>
          </div>
        )}
      </main>
    </div>
  );
}

export default App;<|MERGE_RESOLUTION|>--- conflicted
+++ resolved
@@ -209,14 +209,10 @@
                     {executionConsole.slice(-1)[0]}
                   </div>
                   <div className="flex mt-4 w-full">
-<<<<<<< HEAD
                     <Button
                       onClick={stop}
                       className="w-full dark:text-white dark:bg-gray-700"
                     >
-=======
-                    <Button onClick={stop} className="w-full dark:text-white dark:bg-gray-700">
->>>>>>> f4ecafad
                       Stop
                     </Button>
                   </div>
@@ -242,11 +238,7 @@
                         className="dark:bg-gray-700"
                       />
                     </div>
-<<<<<<< HEAD
                     <Button
-=======
-                    <Button 
->>>>>>> f4ecafad
                       onClick={doUpdate}
                       className="dark:text-white dark:bg-gray-700"
                     >
