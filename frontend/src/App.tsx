--- conflicted
+++ resolved
@@ -178,14 +178,8 @@
           onOpenChange={handleTermDialogOpenChange}
         />
       )}
-
-<<<<<<< HEAD
-      <div className="hidden lg:fixed lg:inset-y-0 lg:z-50 lg:flex lg:w-96 lg:flex-col">
+      <div className="lg:fixed lg:inset-y-0 lg:z-40 lg:flex lg:w-96 lg:flex-col">
         <div className="flex grow flex-col gap-y-2 overflow-y-auto border-r border-gray-200 bg-white px-6 dark:bg-zinc-950 dark:text-white">
-=======
-      <div className="lg:fixed lg:inset-y-0 lg:z-40 lg:flex lg:w-96 lg:flex-col">
-        <div className="flex grow flex-col gap-y-2 overflow-y-auto border-r border-gray-200 bg-white px-6">
->>>>>>> 89db70da
           <div className="flex items-center justify-between mt-10">
             <h1 className="text-2xl ">Screenshot to Code</h1>
             <SettingsDialog settings={settings} setSettings={setSettings} />
